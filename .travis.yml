--- conflicted
+++ resolved
@@ -1,20 +1,5 @@
 language: python
-cache: pip
 python:
-<<<<<<< HEAD
-- '3.6'
-- '3.7'
-- '3.8'
-- '3.9-dev'
-install:
-- pip install pylama black isort
-- pip install -e .
-script:
-- python -m compileall chargeamps
-- pylama chargeamps
-- isort --check --recursive chargeamps
-- black --check chargeamps
-=======
   - '3.7'
   - '3.8'
   - '3.9'
@@ -26,7 +11,6 @@
   - pylama chargeamps
   - isort --check chargeamps
   - black --check chargeamps
->>>>>>> 6f578e34
 notifications:
   email: false
 deploy:
