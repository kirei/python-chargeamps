--- conflicted
+++ resolved
@@ -137,8 +137,9 @@
     print(json.dumps(settings.to_dict(), indent=4))
 
 
-<<<<<<< HEAD
-async def command_remote_start(client: ChargeAmpsClient, args: argparse.Namespace):
+async def command_remote_start(
+    client: ChargeAmpsClient, args: argparse.Namespace
+) -> None:
     charge_point_id = await get_chargepoint_id(client, args)
     connector_id = args.connector_id
     start_auth = StartAuth(
@@ -150,16 +151,15 @@
     await client.remote_start(charge_point_id, connector_id, start_auth)
 
 
-async def command_remote_stop(client: ChargeAmpsClient, args: argparse.Namespace):
+async def command_remote_stop(
+    client: ChargeAmpsClient, args: argparse.Namespace
+) -> None:
     charge_point_id = await get_chargepoint_id(client, args)
     connector_id = args.connector_id
     await client.remote_stop(charge_point_id, connector_id)
 
 
 def add_arg_chargepoint(parser, required=False):
-=======
-def add_arg_chargepoint(parser, required=False) -> None:
->>>>>>> 82e4f40d
     parser.add_argument(
         "--chargepoint",
         dest="charge_point_id",
